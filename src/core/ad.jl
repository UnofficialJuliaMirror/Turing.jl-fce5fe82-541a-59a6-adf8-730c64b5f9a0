--- conflicted
+++ resolved
@@ -107,19 +107,11 @@
     sampler::AbstractSampler=SampleFromPrior(),
 )
     # Define function to compute log joint.
-<<<<<<< HEAD
     logp_old = vi.logp[]
     function f(θ)
         new_vi = VarInfo(vi, sampler, θ)
         logp = runmodel!(model, new_vi, sampler).logp[]
         vi.logp[] = ForwardDiff.value(logp)
-=======
-    logp_old = vi.logp
-    function f(θ)
-        new_vi = VarInfo(vi, sampler, θ)
-        logp = runmodel!(model, new_vi, sampler).logp
-        vi.logp = ForwardDiff.value(logp)
->>>>>>> 50b2d523
         return logp
     end
 
@@ -128,13 +120,8 @@
     chunk = ForwardDiff.Chunk(min(length(θ), chunk_size))
     config = ForwardDiff.GradientConfig(f, θ, chunk)
     ∂l∂θ = ForwardDiff.gradient!(similar(θ), f, θ, config)
-<<<<<<< HEAD
     l = vi.logp[]
     vi.logp[] = logp_old
-=======
-    l = vi.logp
-    vi.logp = logp_old
->>>>>>> 50b2d523
 
     return l, ∂l∂θ
 end
@@ -158,16 +145,11 @@
     sampler::AbstractSampler=SampleFromPrior(),
     backend::ADBackend = TrackerAD()
 )
-<<<<<<< HEAD
     logp_old = vi.logp[]
-=======
-    logp_old = vi.logp
->>>>>>> 50b2d523
 
     # Specify objective function.
     function f(θ)
         new_vi = VarInfo(vi, sampler, θ)
-<<<<<<< HEAD
         logp = runmodel!(model, new_vi, sampler).logp[]
         vi.logp[] = Tracker.data(logp)
         return logp
@@ -184,18 +166,6 @@
     # Remove tracking info from variables in model (because mutable state).
     vi.logp[] = logp_old
 
-=======
-        logp = runmodel!(model, new_vi, sampler).logp
-        vi.logp = Tracker.data(logp)
-        return logp
-    end
-
-    # Compute forward and reverse passes.
-    l_tracked, ȳ = Tracker.forward(f, θ)
-    l, ∂l∂θ = Tracker.data(l_tracked), Tracker.data(ȳ(1)[1])
-    # Remove tracking info from variables in model (because mutable state).
-    vi.logp = logp_old
->>>>>>> 50b2d523
     # Return non-tracked gradient value
     return l, ∂l∂θ
 end
@@ -401,11 +371,6 @@
 end
 
 function Distributions.logpdf(d::MvNormal, x::Union{Tracker.TrackedVector, Tracker.TrackedMatrix})
-<<<<<<< HEAD
-    logpdf(TuringMvNormal(d.μ, d.Σ.chol), x)
-end
-
-=======
     logpdf(TuringMvNormal(d.μ, getchol(d.Σ)), x)
 end
 
@@ -413,7 +378,6 @@
 getchol(m::PDMats.PDiagMat) = cholesky(Diagonal(m.diag))
 getchol(m::PDMats.ScalMat) = cholesky(Diagonal(fill(m.value, m.dim)))
 
->>>>>>> 50b2d523
 # Deal with ambiguities.
 function Base.:*(
     A::Tracker.TrackedMatrix,
