module RandomVariables

using ...Turing: Turing, CACHERESET, CACHEIDCS, CACHERANGES, Model,
    AbstractSampler, Sampler, SampleFromPrior, SampleFromUniform,
    Selector, getspace
using ...Utilities: vectorize, reconstruct, reconstruct!
using Bijectors: SimplexDistribution, link, invlink
using Distributions

import ...Turing: runmodel!
import Base:    string,
                Symbol,
                ==,
                hash,
                in,
                getindex,
                setindex!,
                push!,
                show,
                isempty,
                empty!,
                getproperty,
                setproperty!,
                keys,
                haskey

export  VarName,
        AbstractVarInfo,
        VarInfo,
        UntypedVarInfo,
        getlogp,
        setlogp!,
        acclogp!,
        resetlogp!,
        set_retained_vns_del_by_spl!,
        is_flagged,
        unset_flag!,
        setgid!,
        updategid!,
        setorder!,
        istrans,
        link!,
        invlink!

####
#### Types for typed and untyped VarInfo
####


###########
# VarName #
###########
"""
```
struct VarName{sym}
    csym      ::    Symbol
    indexing  ::    String
    counter   ::    Int
end
```

A variable identifier. Every variable has a symbol `sym`, indices `indexing`, and
internal fields: `csym` and `counter`. The Julia variable in the model corresponding to
`sym` can refer to a single value or to a hierarchical array structure of univariate,
multivariate or matrix variables. `indexing` stores the indices that can access the
random variable from the Julia variable.

Examples:

- `x[1] ~ Normal()` will generate a `VarName` with `sym == :x` and `indexing == "[1]"`.
- `x[:,1] ~ MvNormal(zeros(2))` will generate a `VarName` with `sym == :x` and
 `indexing == "[Colon(), 1]"`.
- `x[:,1][2] ~ Normal()` will generate a `VarName` with `sym == :x` and
 `indexing == "[Colon(), 1][2]"`.
"""
struct VarName{sym}
    csym      ::    Symbol        # symbol generated in compilation time
    indexing  ::    String        # indexing
    counter   ::    Int           # counter of same {csym, uid}
end

abstract type AbstractVarInfo end

####################
# VarInfo metadata #
####################

"""
The `Metadata` struct stores some metadata about the parameters of the model. This helps
query certain information about a variable, such as its distribution, which samplers
sample this variable, its value and whether this value is transformed to real space or
not.

Let `md` be an instance of `Metadata`:
- `md.vns` is the vector of all `VarName` instances.
- `md.idcs` is the dictionary that maps each `VarName` instance to its index in
 `md.vns`, `md.ranges` `md.dists`, `md.orders` and `md.flags`.
- `md.vns[md.idcs[vn]] == vn`.
- `md.dists[md.idcs[vn]]` is the distribution of `vn`.
- `md.gids[md.idcs[vn]]` is the set of algorithms used to sample `vn`. This is used in
 the Gibbs sampling process.
- `md.orders[md.idcs[vn]]` is the number of `observe` statements before `vn` is sampled.
- `md.ranges[md.idcs[vn]]` is the index range of `vn` in `md.vals`.
- `md.vals[md.ranges[md.idcs[vn]]]` is the vector of values of corresponding to `vn`.
- `md.flags` is a dictionary of true/false flags. `md.flags[flag][md.idcs[vn]]` is the
 value of `flag` corresponding to `vn`.

To make `md::Metadata` type stable, all the `md.vns` must have the same symbol
and distribution type. However, one can have a Julia variable, say `x`, that is a
matrix or a hierarchical array sampled in partitions, e.g.
`x[1][:] ~ MvNormal(zeros(2), 1.0); x[2][:] ~ MvNormal(ones(2), 1.0)`, and is managed by
a single `md::Metadata` so long as all the distributions on the RHS of `~` are of the
same type. Type unstable `Metadata` will still work but will have inferior performance.
When sampling, the first iteration uses a type unstable `Metadata` for all the
variables then a specialized `Metadata` is used for each symbol along with a function
barrier to make the rest of the sampling type stable.
"""
struct Metadata{TIdcs <: Dict{<:VarName,Int}, TDists <: AbstractVector{<:Distribution}, TVN <: AbstractVector{<:VarName}, TVal <: AbstractVector{<:Real}, TGIds <: AbstractVector{Set{Selector}}}
    # Mapping from the `VarName` to its integer index in `vns`, `ranges` and `dists`
    idcs        ::    TIdcs # Dict{<:VarName,Int}

    # Vector of identifiers for the random variables, where `vns[idcs[vn]] == vn`
    vns         ::    TVN # AbstractVector{<:VarName}

    # Vector of index ranges in `vals` corresponding to `vns`
    # Each `VarName` `vn` has a single index or a set of contiguous indices in `vals`
    ranges      ::    Vector{UnitRange{Int}}

    # Vector of values of all the univariate, multivariate and matrix variables
    # The value(s) of `vn` is/are `vals[ranges[idcs[vn]]]`
    vals        ::    TVal # AbstractVector{<:Real}

    # Vector of distributions correpsonding to `vns`
    dists       ::    TDists # AbstractVector{<:Distribution}

    # Vector of sampler ids corresponding to `vns`
    # Each random variable can be sampled using multiple samplers, e.g. in Gibbs, hence the `Set`
    gids        ::    TGIds # AbstractVector{Set{Selector}}

    # Number of `observe` statements before each random variable is sampled
    orders      ::    Vector{Int}

    # Each `flag` has a `BitVector` `flags[flag]`, where `flags[flag][i]` is the true/false flag value corresonding to `vns[i]`
    flags       ::    Dict{String, BitVector}
end

###########
# VarInfo #
###########

"""
```
struct VarInfo{Tmeta, Tlogp} <: AbstractVarInfo
    metadata::Tmeta
    logp::Base.RefValue{Tlogp}
    num_produce::Base.RefValue{Int}
end
```

A light wrapper over one or more instances of `Metadata`. Let `vi` be an instance of
`VarInfo`. If `vi isa VarInfo{<:Metadata}`, then only one `Metadata` instance is used
for all the sybmols. `VarInfo{<:Metadata}` is aliased `UntypedVarInfo`. If
`vi isa VarInfo{<:NamedTuple}`, then `vi.metadata` is a `NamedTuple` that maps each
symbol used on the LHS of `~` in the model to its `Metadata` instance. The latter allows
for the type specialization of `vi` after the first sampling iteration when all the
symbols have been observed. `VarInfo{<:NamedTuple}` is aliased `TypedVarInfo`.

Note: It is the user's responsibility to ensure that each "symbol" is visited at least
once whenever the model is called, regardless of any stochastic branching. Each symbol
refers to a Julia variable and can be a hierarchical array of many random variables, e.g. `x[1] ~ ...` and `x[2] ~ ...` both have the same symbol `x`.
"""
struct VarInfo{Tmeta, Tlogp} <: AbstractVarInfo
    metadata::Tmeta
    logp::Base.RefValue{Tlogp}
    num_produce::Base.RefValue{Int}
end
const UntypedVarInfo = VarInfo{<:Metadata}
const TypedVarInfo = VarInfo{<:NamedTuple}

function VarInfo(model::Model)
    vi = VarInfo()
    model(vi, SampleFromUniform())
    return TypedVarInfo(vi)
end

function VarInfo(old_vi::UntypedVarInfo, spl, x::AbstractVector)
    new_vi = deepcopy(old_vi)
    new_vi[spl] = x 
    return new_vi
end
function VarInfo(old_vi::TypedVarInfo, spl, x::AbstractVector)
<<<<<<< HEAD
    md = newmetadata(old_vi.metadata, spl, x, 0)
    VarInfo(md, Base.RefValue{eltype(x)}(old_vi.logp[]), Ref(old_vi.num_produce[]))
end
function newmetadata(metadata::NamedTuple{names}, spl, x, offset) where {names}
    # Check if the named tuple is empty and end the recursion
    length(names) === 0 && return ()
    # Take the first key in the NamedTuple
    f = names[1]
    mdf = getfield(metadata, f)
    syms = getspace(spl)
    if f ∈ syms || length(syms) == 0
        idcs = mdf.idcs
        vns = mdf.vns
        ranges = mdf.ranges
        vals = x[(offset+1):(offset+length(mdf.vals))]
        dists = mdf.dists
        gids = mdf.gids
        orders = mdf.orders
        flags = mdf.flags
        md = Metadata(idcs, vns, ranges, vals, dists, gids, orders, flags)
	    nt = NamedTuple{(f,)}((md,))
        return merge(nt, newmetadata(_tail(metadata), spl, x, offset+length(mdf.vals)))
    else
        md = getfield(metadata, f)
	    nt = NamedTuple{(f,)}((md,))
        return merge(nt, newmetadata(_tail(metadata), spl, x, offset))
=======
    md = newmetadata(old_vi.metadata, getspaceval(spl), x)
    VarInfo(md, Base.RefValue{eltype(x)}(old_vi.logp), Ref(old_vi.num_produce))
end
@generated function newmetadata(metadata::NamedTuple{names}, ::Val{space}, x) where {names, space}
    exprs = []
    offset = :(0)
    for f in names
        mdf = :(metadata.$f)
        if f in space || length(space) == 0
            len = :(length($mdf.vals))
            push!(exprs, :($f = Metadata($mdf.idcs, 
                                        $mdf.vns, 
                                        $mdf.ranges, 
                                        x[($offset + 1):($offset + $len)], 
                                        $mdf.dists, 
                                        $mdf.gids, 
                                        $mdf.orders, 
                                        $mdf.flags
                                    )
                            )
            )
            offset = :($offset + $len)
        else
            push!(exprs, :($f = $mdf))
        end
>>>>>>> 50b2d523
    end
    length(exprs) == 0 && return :(NamedTuple())
    return :($(exprs...),)
end

####
#### Internal functions
####

"""
`Metadata()`

Constructs an empty type unstable instance of `Metadata`.
"""
function Metadata()
    vals  = Vector{Real}()
    flags = Dict{String, BitVector}()
    flags["del"] = BitVector()
    flags["trans"] = BitVector()

    return Metadata(
        Dict{VarName, Int}(),
        Vector{VarName}(),
        Vector{UnitRange{Int}}(),
        vals,
        Vector{Distributions.Distribution}(),
        Vector{Set{Selector}}(),
        Vector{Int}(),
        flags
    )
end

"""
`empty!(meta::Metadata)`

Empties all the fields of `meta`. This is useful when using a sampling algorithm that
assumes an empty `meta`, e.g. `SMC`.
"""
function empty!(meta::Metadata)
    empty!(meta.idcs)
    empty!(meta.vns)
    empty!(meta.ranges)
    empty!(meta.vals)
    empty!(meta.dists)
    empty!(meta.gids)
    empty!(meta.orders)
    for k in keys(meta.flags)
        empty!(meta.flags[k])
    end

    return meta
end

# Removes the first element of a NamedTuple. The pairs in a NamedTuple are ordered, so this is well-defined.
if VERSION < v"1.1"
    _tail(nt::NamedTuple{names}) where names = NamedTuple{Base.tail(names)}(nt)
else
    _tail(nt::NamedTuple) = Base.tail(nt)
end

const VarView = Union{Int, UnitRange, Vector{Int}}

"""
`getval(vi::UntypedVarInfo, vview::Union{Int, UnitRange, Vector{Int}})`

Returns a view `vi.vals[vview]`.
"""
getval(vi::UntypedVarInfo, vview::VarView) = view(vi.metadata.vals, vview)

"""
`setval!(vi::UntypedVarInfo, val, vview::Union{Int, UnitRange, Vector{Int}})`

Sets the value of `vi.vals[vview]` to `val`.
"""
setval!(vi::UntypedVarInfo, val, vview::VarView) = vi.metadata.vals[vview] = val
function setval!(vi::UntypedVarInfo, val, vview::Vector{UnitRange})
    if length(vview) > 0
        vi.metadata.vals[[i for arr in vview for i in arr]] = val
    end
    return val
end

"""
`getidx(vi::UntypedVarInfo, vn::VarName)`

Returns the index of `vn` in `vi.metadata.vns`.
"""
getidx(vi::UntypedVarInfo, vn::VarName) = vi.metadata.idcs[vn]

"""
`getidx(vi::TypedVarInfo, vn::VarName{sym})`

Returns the index of `vn` in `getfield(vi.metadata, sym).vns`.
"""
function getidx(vi::TypedVarInfo, vn::VarName{sym}) where sym
    getfield(vi.metadata, sym).idcs[vn]
end

"""
`getrange(vi::UntypedVarInfo, vn::VarName)`

Returns the index range of `vn` in `vi.metadata.vals`.
"""
getrange(vi::UntypedVarInfo, vn::VarName) = vi.metadata.ranges[getidx(vi, vn)]

"""
`getrange(vi::TypedVarInfo, vn::VarName{sym})`

Returns the index range of `vn` in `getfield(vi.metadata, sym).vals`.
"""
function getrange(vi::TypedVarInfo, vn::VarName{sym}) where sym
    getfield(vi.metadata, sym).ranges[getidx(vi, vn)]
end

"""
`getranges(vi::AbstractVarInfo, vns::Vector{<:VarName})`

Returns all the indices of `vns` in `vi.metadata.vals`.
"""
function getranges(vi::AbstractVarInfo, vns::Vector{<:VarName})
    return mapreduce(vn -> getrange(vi, vn), vcat, vns, init=Int[])
end

"""
`getdist(vi::VarInfo, vn::VarName)`

Returns the distribution from which `vn` was sampled in `vi`.
"""
getdist(vi::UntypedVarInfo, vn::VarName) = vi.metadata.dists[getidx(vi, vn)]
function getdist(vi::TypedVarInfo, vn::VarName{sym}) where sym
    getfield(vi.metadata, sym).dists[getidx(vi, vn)]
end

"""
`getval(vi::VarInfo, vn::VarName)`

Returns the value(s) of `vn`. The values may or may not be transformed to Eucledian space.
"""
getval(vi::UntypedVarInfo, vn::VarName) = view(vi.metadata.vals, getrange(vi, vn))
function getval(vi::TypedVarInfo, vn::VarName{sym}) where sym
    view(getfield(vi.metadata, sym).vals, getrange(vi, vn))
end

"""
`setval!(vi::VarInfo, val, vn::VarName)`

Sets the value(s) of `vn` in `vi.metadata` to `val`. The values may or may not be
transformed to Eucledian space.
"""
setval!(vi::UntypedVarInfo, val, vn::VarName) = vi.metadata.vals[getrange(vi, vn)] = val
function setval!(vi::TypedVarInfo, val, vn::VarName{sym}) where sym
    getfield(vi.metadata, sym).vals[getrange(vi, vn)] = val
end

"""
`getval(vi::VarInfo, vns::Vector{<:VarName})`

Returns all the value(s) of `vns`. The values may or may not be transformed to Eucledian
space.
"""
getval(vi::UntypedVarInfo, vns::Vector{<:VarName}) = view(vi.metadata.vals, getranges(vi, vns))
function getval(vi::TypedVarInfo, vns::Vector{VarName{sym}}) where sym
    view(getfield(vi.metadata, sym).vals, getranges(vi, vns))
end

"""
`getall(vi::VarInfo)`

Returns the values of all the variables in `vi`. The values may or may not be
transformed to Eucledian space.
"""
getall(vi::UntypedVarInfo) = vi.metadata.vals
getall(vi::TypedVarInfo) = vcat(_getall(vi.metadata)...)
@generated function _getall(metadata::NamedTuple{names}) where {names}
    exprs = []
    for f in names
        push!(exprs, :(metadata.$f.vals))
    end
    return :($(exprs...),)
end

"""
`setall!(vi::VarInfo, val)`

Sets the values of all the variables in `vi` to `val`. The values may or may not be
transformed to Eucledian space.
"""
setall!(vi::UntypedVarInfo, val) = vi.metadata.vals .= val
setall!(vi::TypedVarInfo, val) = _setall!(vi.metadata, val)
@generated function _setall!(metadata::NamedTuple{names}, val, start = 0) where {names}
    expr = Expr(:block)
    start = :(1)
    for f in names
        length = :(length(metadata.$f.vals))
        finish = :($start + $length - 1)
        push!(expr.args, :(metadata.$f.vals .= val[$start:$finish]))
        start = :($start + $length)
    end
    return expr
end

"""
`getsym(vn::VarName)`

Returns the symbol of the Julia variable used to generate `vn`.
"""
getsym(vn::VarName{sym}) where sym = sym

"""
`getgid(vi::VarInfo, vn::VarName)`

Returns the set of sampler selectors associated with `vn` in `vi`.
"""
getgid(vi::UntypedVarInfo, vn::VarName) = vi.metadata.gids[getidx(vi, vn)]
function getgid(vi::TypedVarInfo, vn::VarName{sym}) where sym
    getfield(vi.metadata, sym).gids[getidx(vi, vn)]
end

"""
`settrans!(vi::VarInfo, trans::Bool, vn::VarName)`

Sets the `trans` flag value of `vn` in `vi`.
"""
function settrans!(vi::AbstractVarInfo, trans::Bool, vn::VarName)
    trans ? set_flag!(vi, vn, "trans") : unset_flag!(vi, vn, "trans")
end

"""
`syms(vi::VarInfo)`

Returns a tuple of the unique symbols of random variables sampled in `vi`.
"""
syms(vi::UntypedVarInfo) = Tuple(unique!(map(vn -> vn.sym, vi.metadata.vns)))  # get all symbols
syms(vi::TypedVarInfo) = keys(vi.metadata)

getspaceval(alg::T) where T = Val(getspace(T))

# Get all indices of variables belonging to SampleFromPrior:
#   if the gid/selector of a var is an empty Set, then that var is assumed to be assigned to
#   the SampleFromPrior sampler
<<<<<<< HEAD
function _getidcs(vi::UntypedVarInfo, ::SampleFromPrior)
    return filter(i -> isempty(vi.metadata.gids[i]) , 1:length(vi.metadata.gids))
end
# Get a NamedTuple of all the indices belonging to SampleFromPrior, one for each symbol
function _getidcs(vi::TypedVarInfo, ::SampleFromPrior)
    return _getidcs(vi.metadata)
end
@inline function _getidcs(metadata::NamedTuple{names}) where {names}
    # Check if the `metadata` is empty to end the recursion
    length(names) === 0 && return NamedTuple()
    # Take the first key/symbol
    f = names[1]
    # Get the first symbol's metadata
    meta = getfield(metadata, f)
    # Get all the idcs of vns with empty gid
    v = filter(i -> isempty(meta.gids[i]), 1:length(meta.gids))
    # Make a single-pair NamedTuple to merge with the result of the recursion
    nt = NamedTuple{(f,)}((v,))
    # Recurse using the remaining of metadata
    return merge(nt, _getidcs(_tail(metadata)))
=======
@inline function _getidcs(vi::UntypedVarInfo, ::SampleFromPrior)
    return filter(i -> isempty(vi.gids[i]) , 1:length(vi.gids))
end
# Get a NamedTuple of all the indices belonging to SampleFromPrior, one for each symbol
@inline function _getidcs(vi::TypedVarInfo, ::SampleFromPrior)
    return _getidcs(vi.metadata)
end
@generated function _getidcs(metadata::NamedTuple{names}) where {names}
    exprs = []
    for f in names
        push!(exprs, :($f = findinds(metadata.$f)))
    end
    length(exprs) == 0 && return :(NamedTuple())
    return :($(exprs...),)
>>>>>>> 50b2d523
end

# Get all indices of variables belonging to a given sampler
@inline function _getidcs(vi::AbstractVarInfo, spl::Sampler)
    # NOTE: 0b00 is the sanity flag for
    #         |\____ getidcs   (mask = 0b10)
    #         \_____ getranges (mask = 0b01)
    #if ~haskey(spl.info, :cache_updated) spl.info[:cache_updated] = CACHERESET end
    # Checks if cache is valid, i.e. no new pushes were made, to return the cached idcs
    # Otherwise, it recomputes the idcs and caches it
<<<<<<< HEAD
    if haskey(spl.info, :idcs) && (spl.info[:cache_updated] & CACHEIDCS) > 0
        spl.info[:idcs]
    else
        spl.info[:cache_updated] = spl.info[:cache_updated] | CACHEIDCS
        spl.info[:idcs] = _getidcs(vi, spl.selector, getspace(spl.alg))
    end
end
function _getidcs(vi::UntypedVarInfo, s::Selector, space::Tuple)
    filter(i -> (s in vi.metadata.gids[i] || isempty(vi.metadata.gids[i])) &&
        (isempty(space) || in(vi.metadata.vns[i], space)), 1:length(vi.metadata.gids))
end
function _getidcs(vi::TypedVarInfo, s::Selector, space::Tuple)
    return _getidcs(vi.metadata, s, space)
end
# Get a NamedTuple for all the indices belonging to a given selector for each symbol
@inline function _getidcs(metadata::NamedTuple{names}, s::Selector, space::Tuple) where {names}
    # Check if `metadata` is empty to end the recursion
    length(names) === 0 && return NamedTuple()
    # Take the first sybmol
    f = names[1]
    # Get the first symbol's metadata
    f_meta = getfield(metadata, f)
=======
    #if haskey(spl.info, :idcs) && (spl.info[:cache_updated] & CACHEIDCS) > 0
    #    spl.info[:idcs]
    #else
        #spl.info[:cache_updated] = spl.info[:cache_updated] | CACHEIDCS
        idcs = _getidcs(vi, spl.selector, getspaceval(spl.alg))
        #spl.info[:idcs] = idcs
    #end
    return idcs
end
@inline function _getidcs(vi::UntypedVarInfo, s::Selector, ::Val{space}) where {space}
    findinds(vi, s, Val(space))
end
@inline function _getidcs(vi::TypedVarInfo, s::Selector, ::Val{space}) where {space}
    return _getidcs(vi.metadata, s, Val(space))
end
# Get a NamedTuple for all the indices belonging to a given selector for each symbol
@generated function _getidcs(metadata::NamedTuple{names}, s::Selector, ::Val{space}) where {names, space}
    exprs = []
    for f in names
        if f in space || length(space) == 0
            push!(exprs, :($f = findinds(metadata.$f, s, Val($space))))
        end
    end
    length(exprs) == 0 && return :(NamedTuple())
    return :($(exprs...),)
end
@inline function findinds(f_meta, s, ::Val{space}) where {space}
>>>>>>> 50b2d523
    # Get all the idcs of the vns in `space` and that belong to the selector `s`
    return filter((i) -> (s in f_meta.gids[i] || isempty(f_meta.gids[i])) &&
        (isempty(space) || in(f_meta.vns[i], space)), 1:length(f_meta.gids))
<<<<<<< HEAD
    # Make a single-pair NamedTuple to merge with the result of the recursion
    nt = NamedTuple{(f,)}((v,))
    # Recurse using the remaining of metadata
    return merge(nt, _getidcs(_tail(metadata), s, space))
=======
end
@inline function findinds(f_meta)
    # Get all the idcs of the vns
    return filter((i) -> isempty(f_meta.gids[i]), 1:length(f_meta.gids))
>>>>>>> 50b2d523
end

# Get all vns of variables belonging to spl
_getvns(vi::UntypedVarInfo, spl::AbstractSampler) = view(vi.metadata.vns, _getidcs(vi, spl))
function _getvns(vi::TypedVarInfo, spl::AbstractSampler)
    # Get a NamedTuple of the indices of variables belonging to `spl`, one entry for each symbol
    idcs = _getidcs(vi, spl)
    return _getvns(vi.metadata, idcs)
end
# Get a NamedTuple for all the `vns` of indices `idcs`, one entry for each symbol
<<<<<<< HEAD
@inline function _getvns(metadata::NamedTuple{names}, idcs) where {names}
    # Check if `metadata` is empty to end the recursion
    length(names) === 0 && return NamedTuple()
    # Take the first symbol
    f = names[1]
    # Get the vector of `vns` with symbol `f`
    v = getfield(metadata, f).vns[getfield(idcs, f)]
    # Make a single-pair NamedTuple to merge with the result of the recursion
    nt = NamedTuple{(f,)}((v,))
    # Recurse using the remaining of `metadata`
    return merge(nt, _getvns(_tail(metadata), idcs))
=======
@generated function _getvns(metadata, idcs::NamedTuple{names}) where {names}
    exprs = []
    for f in names
        push!(exprs, :($f = metadata.$f.vns[idcs.$f]))
    end
    length(exprs) == 0 && return :(NamedTuple())
    return :($(exprs...),)
>>>>>>> 50b2d523
end

# Get the index (in vals) ranges of all the vns of variables belonging to spl
@inline function _getranges(vi::AbstractVarInfo, spl::Sampler)
    ## Uncomment the spl.info stuff when it is concretely typed, not Dict{Symbol, Any}
    #if ~haskey(spl.info, :cache_updated) spl.info[:cache_updated] = CACHERESET end
    #if haskey(spl.info, :ranges) && (spl.info[:cache_updated] & CACHERANGES) > 0
    #    spl.info[:ranges]
    #else
        #spl.info[:cache_updated] = spl.info[:cache_updated] | CACHERANGES
<<<<<<< HEAD
        ranges = _getranges(vi, spl.selector, getspace(spl.alg))
=======
        ranges = _getranges(vi, spl.selector, getspaceval(spl.alg))
>>>>>>> 50b2d523
        #spl.info[:ranges] = ranges
        return ranges
    #end
end
# Get the index (in vals) ranges of all the vns of variables belonging to selector `s` in `space`
<<<<<<< HEAD
@inline function _getranges(vi::AbstractVarInfo, s::Selector, space::Tuple=())
    _getranges(vi, _getidcs(vi, s, space))
end
@inline function _getranges(vi::UntypedVarInfo, idcs::Vector{Int})
    mapreduce(i -> vi.metadata.ranges[i], vcat, idcs, init=Int[])
end
@inline _getranges(vi::TypedVarInfo, idcs::NamedTuple) = _getranges(vi.metadata, idcs)
@inline function _getranges(metadata::NamedTuple{names}, idcs::NamedTuple) where {names}
    # Check if `metadata` is empty to end the recursion
    length(names) === 0 && return NamedTuple()
    # Take the first symbol
    f = names[1]
    # Collect the index ranges of all the vns with symbol `f`
    v = mapreduce(i -> getfield(metadata, f).ranges[i], vcat, getfield(idcs, f), init=Int[])
    # Make a single-pair NamedTuple to merge with the result of the recursion
    nt = NamedTuple{(f,)}((v,))
    # Recurse using the remaining of `metadata`
    return merge(nt, _getranges(_tail(metadata), idcs))
=======
@inline function _getranges(vi::AbstractVarInfo, s::Selector, ::Val{space}=Val(())) where {space}
    _getranges(vi, _getidcs(vi, s, Val(space)))
end
@inline function _getranges(vi::UntypedVarInfo, idcs::Vector{Int})
    mapreduce(i -> vi.ranges[i], vcat, idcs, init=Int[])
end
@inline _getranges(vi::TypedVarInfo, idcs::NamedTuple) = _getranges(vi.metadata, idcs)

@generated function _getranges(metadata::NamedTuple, idcs::NamedTuple{names}) where {names}
    exprs = []
    for f in names
        push!(exprs, :($f = findranges(metadata.$f.ranges, idcs.$f)))
    end
    length(exprs) == 0 && return :(NamedTuple())
    return :($(exprs...),)
end
@inline function findranges(f_ranges, f_idcs)
    return mapreduce(i -> f_ranges[i], vcat, f_idcs, init=Int[])
>>>>>>> 50b2d523
end

"""
`set_flag!(vi::VarInfo, vn::VarName, flag::String)`

Sets `vn`'s value for `flag` to `true` in `vi`.
"""
function set_flag!(vi::UntypedVarInfo, vn::VarName, flag::String)
    return vi.metadata.flags[flag][getidx(vi, vn)] = true
end
function set_flag!(vi::TypedVarInfo, vn::VarName{sym}, flag::String) where {sym}
    return getfield(vi.metadata, sym).flags[flag][getidx(vi, vn)] = true
end


####
#### APIs for typed and untyped VarInfo
####

# VarName

"""
`VarName(csym, sym, indexing, counter)`
`VarName{sym}(csym::Symbol, indexing::String)`

Constructs a new instance of `VarName{sym}`
"""
VarName(csym, sym, indexing, counter) = VarName{sym}(csym, indexing, counter)
function VarName(csym::Symbol, sym::Symbol, indexing::String)
    # TODO: update this method when implementing the sanity check
    return VarName{sym}(csym, indexing, 1)
end
function VarName{sym}(csym::Symbol, indexing::String) where {sym}
    # TODO: update this method when implementing the sanity check
    return VarName{sym}(csym, indexing, 1)
end

"""
`VarName(syms::Vector{Symbol}, indexing::String)`

Constructs a new instance of `VarName{syms[2]}`
"""
function VarName(syms::Vector{Symbol}, indexing::String) where {sym}
    # TODO: update this method when implementing the sanity check
    return VarName{syms[2]}(syms[1], indexing, 1)
end

"""
`VarName(vn::VarName, indexing::String)`

Returns a copy of `vn` with a new index `indexing`.
"""
function VarName(vn::VarName, indexing::String)
    return VarName(vn.csym, vn.sym, indexing, vn.counter)
end

function getproperty(vn::VarName{sym}, f::Symbol) where {sym}
    return f === :sym ? sym : getfield(vn, f)
end

# NOTE: VarName should only be constructed by VarInfo internally due to the nature of the counter field.

"""
`uid(vn::VarName)`

Returns a unique tuple identifier for `vn`.
"""
uid(vn::VarName) = (vn.csym, vn.sym, vn.indexing, vn.counter)

hash(vn::VarName) = hash(uid(vn))

==(x::VarName, y::VarName) = hash(uid(x)) == hash(uid(y))

function string(vn::VarName; all = true)
    if all
        return "{$(vn.csym),$(vn.sym)$(vn.indexing)}:$(vn.counter)"
    else
        return "$(vn.sym)$(vn.indexing)"
    end
end
function string(vns::Vector{<:VarName})
    return replace(string(map(vn -> string(vn), vns)), "String" => "")
end

"""
`Symbol(vn::VarName)`

Returns a `Symbol` represenation of the variable identifier `VarName`.
"""
Symbol(vn::VarName) = Symbol(string(vn, all=false))  # simplified symbol

"""
`in(vn::VarName, space::Set)`

Returns `true` if `vn`'s symbol is in `space` and `false` otherwise.
"""
function in(vn::VarName, space::Tuple)::Bool
<<<<<<< HEAD
    if vn.sym in space
=======
    if vn.sym in space || length(space) == 0
>>>>>>> 50b2d523
        return true
    else
        # String representation of `vn`
        vn_str = string(vn, all=false)
        return _in(vn_str, space)
    end
end
@inline function _in(vn_str::String, space::Tuple)
    length(space) === 0 && return false
    el = space[1]
    # Collect expressions from space
    expr = isa(el, Expr) ? el : return _in(vn_str, Base.tail(space))
    # Filter `(` and `)` out and get a string representation of `exprs`
    expr_str = replace(string(expr), r"\(|\)" => "")
    # Check if `vn_str` is in `expr_strs`
    valid = occursin(expr_str, vn_str)
    return valid || _in(vn_str, Base.tail(space))
end

# VarInfo

"""
`runmodel!(model::Model, vi::AbstractVarInfo, spl::AbstractSampler)`

Samples from `model` using the sampler `spl` storing the sample and log joint
probability in `vi`.
"""
function runmodel!(model::Model, vi::AbstractVarInfo, spl::AbstractSampler = SampleFromPrior())
    setlogp!(vi, 0)
    if spl isa Sampler && haskey(spl.info, :eval_num)
        spl.info[:eval_num] += 1
    end
    model(vi, spl)
    return vi
end

VarInfo(meta=Metadata()) = VarInfo(meta, Ref{Real}(0.0), Ref(0))

"""
`TypedVarInfo(vi::UntypedVarInfo)`

This function finds all the unique `sym`s from the instances of `VarName{sym}` found in
`vi.metadata.vns`. It then extracts the metadata associated with each symbol from the
global `vi.metadata` field. Finally, a new `VarInfo` is created with a new `metadata` as
a `NamedTuple` mapping from symbols to type-stable `Metadata` instances, one for each
symbol.
"""
function TypedVarInfo(vi::UntypedVarInfo)
    meta = vi.metadata
    new_metas = Metadata[]
    # Symbols of all instances of `VarName{sym}` in `vi.vns`
    syms_tuple = Tuple(syms(vi))
    for s in syms_tuple
        # Find all indices in `vns` with symbol `s`
        inds = findall(vn -> vn.sym == s, vi.metadata.vns)
        n = length(inds)
        # New `vns`
        sym_vns = getindex.((vi.metadata.vns,), inds)
        # New idcs
        sym_idcs = Dict(a => i for (i, a) in enumerate(sym_vns))
        # New dists
        sym_dists = getindex.((vi.metadata.dists,), inds)
        # New gids, can make a resizeable FillArray
        sym_gids = getindex.((vi.metadata.gids,), inds)
        @assert length(sym_gids) <= 1 ||
            all(x -> x == sym_gids[1], @view sym_gids[2:end])
        # New orders
        sym_orders = getindex.((vi.metadata.orders,), inds)
        # New flags
        sym_flags = Dict(a => vi.metadata.flags[a][inds] for a in keys(vi.metadata.flags))

        # Extract new ranges and vals
        _ranges = getindex.((vi.metadata.ranges,), inds)
        # `copy.()` is a workaround to reduce the eltype from Real to Int or Float64
        _vals = [copy.(vi.metadata.vals[_ranges[i]]) for i in 1:n]
        sym_ranges = Vector{eltype(_ranges)}(undef, n)
        start = 0
        for i in 1:n
            sym_ranges[i] = start + 1 : start + length(_vals[i])
            start += length(_vals[i])
        end
        sym_vals = foldl(vcat, _vals)

        push!(new_metas, Metadata(sym_idcs, sym_vns, sym_ranges, sym_vals,
                                    sym_dists, sym_gids, sym_orders, sym_flags)
            )
    end
    logp = vi.logp[]
    num_produce = vi.num_produce[]
    nt = NamedTuple{syms_tuple}(Tuple(new_metas))
    return VarInfo(nt, Ref(logp), Ref(num_produce))
end

#=
function getproperty(vi::VarInfo, f::Symbol)
    f === :logp && return getfield(vi, :logp)[]
    f === :num_produce && return getfield(vi, :num_produce)[]
    f === :metadata && return getfield(vi, :metadata)
    return getfield(getfield(vi, :metadata), f)
end
function setproperty!(vi::VarInfo, f::Symbol, x)
    f === :logp && return getfield(vi, :logp)[] = convert(typeof(vi.logp), x)
    f === :num_produce && return getfield(vi, :num_produce)[] = x
    return setfield!(vi, f, x)
end
=#

"""
`empty!(vi::VarInfo)`

Empties all the fields of `vi.metadata` and resets `vi.logp` and `vi.num_produce` to
zeros. This is useful when using a sampling algorithm that assumes an empty
`vi::VarInfo`, e.g. `SMC`.
"""
function empty!(vi::VarInfo)
    _empty!(vi.metadata)
    vi.logp[] = 0
    vi.num_produce[] = 0
    return vi
end
@inline _empty!(metadata::Metadata) = empty!(metadata)
@generated function _empty!(metadata::NamedTuple{names}) where {names}
    expr = Expr(:block)
    for f in names
        push!(expr.args, :(empty!(metadata.$f)))
    end
    return expr
end

# Functions defined only for UntypedVarInfo
"""
`keys(vi::UntypedVarInfo)`

Returns an iterator over `vi.vns`.
"""
keys(vi::UntypedVarInfo) = keys(vi.metadata.idcs)

"""
`setgid!(vi::VarInfo, gid::Selector, vn::VarName)`

Adds `gid` to the set of sampler selectors associated with `vn` in `vi`.
"""
setgid!(vi::UntypedVarInfo, gid::Selector, vn::VarName) = push!(vi.metadata.gids[getidx(vi, vn)], gid)
function setgid!(vi::TypedVarInfo, gid::Selector, vn::VarName{sym}) where sym
    push!(getfield(vi.metadata, sym).gids[getidx(vi, vn)], gid)
end

"""
`istrans(vi::VarInfo, vn::VarName)`

Returns true if `vn`'s values in `vi` are transformed to Eucledian space, and false if
they are in the support of `vn`'s distribution.
"""
istrans(vi::AbstractVarInfo, vn::VarName) = is_flagged(vi, vn, "trans")

"""
`getlogp(vi::VarInfo)`

Returns the log of the joint probability of the observed data and parameters sampled in
`vi`.
"""
getlogp(vi::AbstractVarInfo) = vi.logp[]

"""
`setlogp!(vi::VarInfo, logp::Real)`

Sets the log of the joint probability of the observed data and parameters sampled in
`vi` to `logp`.
"""
@inline setlogp!(vi::AbstractVarInfo, logp::Real) = getfield(vi, :logp)[] = logp

"""
`acclogp!(vi::VarInfo, logp::Real)`

Adds `logp` to the value of the log of the joint probability of the observed data and
parameters sampled in `vi`.
"""
acclogp!(vi::AbstractVarInfo, logp::Real) = getfield(vi, :logp)[] += logp

"""
`resetlogp!(vi::VarInfo)`

Resets the value of the log of the joint probability of the observed data and parameters
sampled in `vi` to 0.
"""
resetlogp!(vi::AbstractVarInfo) = setlogp!(vi, 0.0)

"""
`isempty(vi::VarInfo)`

Returns true if `vi` is empty and false otherwise.
"""
isempty(vi::UntypedVarInfo) = isempty(vi.metadata.idcs)
isempty(vi::TypedVarInfo) = _isempty(vi.metadata)
@generated function _isempty(metadata::NamedTuple{names}) where {names}
    expr = Expr(:&&, :true)
    for f in names
        push!(expr.args, :(isempty(metadata.$f.idcs)))
    end
    return expr
end

# X -> R for all variables associated with given sampler
"""
`link!(vi::VarInfo, spl::Sampler)`

Transforms the values of the random variables sampled by `spl` in `vi` from the support
of their distributions to the Eucledian space and sets their corresponding ``"trans"`
flag values to `true`.
"""
function link!(vi::UntypedVarInfo, spl::Sampler)
    # TODO: Change to a lazy iterator over `vns`
    vns = _getvns(vi, spl)
    if ~istrans(vi, vns[1])
        for vn in vns
            dist = getdist(vi, vn)
            # TODO: Use inplace versions to avoid allocations
            setval!(vi, vectorize(dist, link(dist, reconstruct(dist, getval(vi, vn)))), vn)
            settrans!(vi, true, vn)
        end
    else
        @warn("[Turing] attempt to link a linked vi")
    end
end
function link!(vi::TypedVarInfo, spl::Sampler)
    vns = _getvns(vi, spl)
    return _link!(vi.metadata, vi, vns, getspaceval(spl))
end
@generated function _link!(metadata::NamedTuple{names}, vi, vns, ::Val{space}) where {names, space}
    expr = Expr(:block)
    for f in names
        if f in space || length(space) == 0
            push!(expr.args, quote
                f_vns = vi.metadata.$f.vns
                if ~istrans(vi, f_vns[1])
                    # Iterate over all `f_vns` and transform
                    for vn in f_vns
                        dist = getdist(vi, vn)
                        setval!(vi, vectorize(dist, link(dist, reconstruct(dist, getval(vi, vn)))), vn)
                        settrans!(vi, true, vn)
                    end
                else
                    @warn("[Turing] attempt to link a linked vi")
                end
            end)
        end
    end
    return expr
end

# R -> X for all variables associated with given sampler
"""
`invlink!(vi::VarInfo, spl::Sampler)`

Transforms the values of the random variables sampled by `spl` in `vi` from the
Eucledian space back to the support of their distributions and sets their corresponding
``"trans"` flag values to `false`.
"""
function invlink!(vi::UntypedVarInfo, spl::Sampler)
    vns = _getvns(vi, spl)
    if istrans(vi, vns[1])
        for vn in vns
            dist = getdist(vi, vn)
            setval!(vi, vectorize(dist, invlink(dist, reconstruct(dist, getval(vi, vn)))), vn)
            settrans!(vi, false, vn)
        end
    else
        @warn("[Turing] attempt to invlink an invlinked vi")
    end
end
function invlink!(vi::TypedVarInfo, spl::Sampler)
    vns = _getvns(vi, spl)
    return _invlink!(vi.metadata, vi, vns, getspaceval(spl))
end
@generated function _invlink!(metadata::NamedTuple{names}, vi, vns, ::Val{space}) where {names, space}
    expr = Expr(:block)
    for f in names
        if f in space || length(space) == 0
            push!(expr.args, quote
                f_vns = vi.metadata.$f.vns
                if istrans(vi, f_vns[1])
                    # Iterate over all `f_vns` and transform
                    for vn in f_vns
                        dist = getdist(vi, vn)
                        setval!(vi, vectorize(dist, invlink(dist, reconstruct(dist, getval(vi, vn)))), vn)
                        settrans!(vi, false, vn)
                    end
                else
                    @warn("[Turing] attempt to invlink an invlinked vi")
                end    
            end)
        end
    end
    return expr
end

# The default getindex & setindex!() for get & set values
# NOTE: vi[vn] will always transform the variable to its original space and Julia type
"""
`getindex(vi::VarInfo, vn::VarName)`
`getindex(vi::VarInfo, vns::Vector{<:VarName})`

Returns the current value(s) of `vn` (`vns`) in `vi` in the support of its (their)
distribution(s). If the value(s) is (are) transformed to the Eucledian space, it is
(they are) transformed back.
"""
function getindex(vi::AbstractVarInfo, vn::VarName)
    @assert haskey(vi, vn) "[Turing] attempted to replay unexisting variables in VarInfo"
    dist = getdist(vi, vn)
    return copy(istrans(vi, vn) ?
        invlink(dist, reconstruct(dist, getval(vi, vn))) :
        reconstruct(dist, getval(vi, vn)))
end
function getindex(vi::AbstractVarInfo, vns::Vector{<:VarName})
    @assert haskey(vi, vns[1]) "[Turing] attempted to replay unexisting variables in VarInfo"
    dist = getdist(vi, vns[1])
    return copy(istrans(vi, vns[1]) ?
        invlink(dist, reconstruct(dist, getval(vi, vns), length(vns))) :
        reconstruct(dist, getval(vi, vns), length(vns)))
end

"""
`getindex(vi::VarInfo, spl::Union{SampleFromPrior, Sampler})`

Returns the current value(s) of the random variables sampled by `spl` in `vi`. The
value(s) may or may not be transformed to Eucledian space.
"""
getindex(vi::AbstractVarInfo, spl::SampleFromPrior) = copy(getall(vi))
getindex(vi::UntypedVarInfo, spl::Sampler) = copy(getval(vi, _getranges(vi, spl)))
function getindex(vi::TypedVarInfo, spl::Sampler)
    # Gets the ranges as a NamedTuple
    ranges = _getranges(vi, spl)
    # Calling getfield(ranges, f) gives all the indices in `vals` of the `vn`s with symbol `f` sampled by `spl` in `vi`
    return vcat(_getindex(vi.metadata, ranges)...)
end
# Recursively builds a tuple of the `vals` of all the symbols
@generated function _getindex(metadata, ranges::NamedTuple{names}) where {names}
    expr = Expr(:tuple)
    for f in names
        push!(expr.args, :(metadata.$f.vals[ranges.$f]))
    end
    return expr
end

"""
`setindex!(vi::VarInfo, val, vn::VarName)`

Sets the current value(s) of the random variable `vn` in `vi` to `val`. The value(s) may
or may not be transformed to Eucledian space.
"""
setindex!(vi::AbstractVarInfo, val::Any, vn::VarName) = setval!(vi, val, vn)

"""
`setindex!(vi::VarInfo, val, spl::Union{SampleFromPrior, Sampler})`

Sets the current value(s) of the random variables sampled by `spl` in `vi` to `val`. The
value(s) may or may not be transformed to Eucledian space.
"""
setindex!(vi::AbstractVarInfo, val::Any, spl::SampleFromPrior) = setall!(vi, val)
setindex!(vi::UntypedVarInfo, val::Any, spl::Sampler) = setval!(vi, val, _getranges(vi, spl))
function setindex!(vi::TypedVarInfo, val, spl::Sampler)
    # Gets a `NamedTuple` mapping each symbol to the indices in the symbol's `vals` field sampled from the sampler `spl`
    ranges = _getranges(vi, spl)
    _setindex!(vi.metadata, val, ranges)
    return val
end
# Recursively writes the entries of `val` to the `vals` fields of all the symbols as if they were a contiguous vector.
@generated function _setindex!(metadata, val, ranges::NamedTuple{names}) where {names}
    expr = Expr(:block)
    offset = :(0)
    for f in names
        f_vals = :(metadata.$f.vals)
        f_range = :(ranges.$f)
        start = :($offset + 1)
        len = :(length($f_range))
        finish = :($offset + $len)
        push!(expr.args, :(@views $f_vals[$f_range] .= val[$start:$finish]))
        offset = :($offset + $len)
    end
    return expr
end

function getparams(vi::TypedVarInfo, spl::Union{SampleFromPrior, Sampler})
    # Gets the vns as a NamedTuple
    vns = _getvns(vi, spl)
    return vcat(_getparams(vns, vi)...)
end
# Recursively builds a tuple of the parameter values of all the symbols
@generated function _getparams(vns::NamedTuple{names}, vi) where {names}
    expr = Expr(:tuple)
    for f in names
        push!(expr.args, :(findvns(vi, vns.$f)))
    end
    return expr
end
@inline function findvns(vi, f_vns)
    if length(f_vns) == 0
        throw("Unidentified error, please report this error in an issue.")
    end
    return mapreduce(vn -> vi[vn], vcat, f_vns)
end

function Base.eltype(vi::AbstractVarInfo, spl::Union{AbstractSampler, SampleFromPrior})
    return eltype(Core.Compiler.return_type(getindex, Tuple{typeof(vi), typeof(spl)}))
end

function Base.eltype(vi::AbstractVarInfo, spl::Union{AbstractSampler, SampleFromPrior})
    return eltype(Core.Compiler.return_type(getindex, Tuple{typeof(vi), typeof(spl)}))
end

"""
`haskey(vi::VarInfo, vn::VarName)`

Returns `true` if `vn` has been sampled in `vi` and `false` otherwise.
"""
haskey(vi::UntypedVarInfo, vn::VarName) = haskey(vi.metadata.idcs, vn)
function haskey(vi::TypedVarInfo, vn::VarName{sym}) where {sym}
    metadata = vi.metadata
    Tmeta = typeof(metadata)
    return sym in fieldnames(Tmeta) && haskey(getfield(metadata, sym).idcs, vn)
end

function show(io::IO, vi::UntypedVarInfo)
    vi_str = """
    /=======================================================================
    | VarInfo
    |-----------------------------------------------------------------------
    | Varnames  :   $(string(vi.metadata.vns))
    | Range     :   $(vi.metadata.ranges)
    | Vals      :   $(vi.metadata.vals)
    | GIDs      :   $(vi.metadata.gids)
    | Orders    :   $(vi.metadata.orders)
    | Logp      :   $(vi.logp[])
    | #produce  :   $(vi.num_produce[])
    | flags     :   $(vi.metadata.flags)
    \\=======================================================================
    """
    print(io, vi_str)
end

# Add a new entry to VarInfo
"""
`push!(vi::VarInfo, vn::VarName, r, dist::Distribution)`

Pushes a new random variable `vn` with a sampled value `r` from a distribution `dist` to
the `VarInfo` `vi`.
"""
function push!(vi::AbstractVarInfo, vn::VarName, r::Any, dist::Distribution)
    return push!(vi, vn, r, dist, Set{Selector}([]))
end

"""
`push!(vi::VarInfo, vn::VarName, r, dist::Distribution, spl::AbstractSampler)`

Pushes a new random variable `vn` with a sampled value `r` sampled with a sampler `spl`
from a distribution `dist` to `VarInfo` `vi`. The sampler is passed here to invalidate
its cache where defined.
"""
function push!(vi::AbstractVarInfo, vn::VarName, r::Any, dist::Distribution, spl::Sampler)
    spl.info[:cache_updated] = CACHERESET
    return push!(vi, vn, r, dist, spl.selector)
end
function push!(vi::AbstractVarInfo, vn::VarName, r::Any, dist::Distribution, spl::AbstractSampler)
    return push!(vi, vn, r, dist)
end

"""
`push!(vi::VarInfo, vn::VarName, r, dist::Distribution, gid::Selector)`

Pushes a new random variable `vn` with a sampled value `r` sampled with a sampler of
selector `gid` from a distribution `dist` to `VarInfo` `vi`.
"""
function push!(vi::AbstractVarInfo, vn::VarName, r::Any, dist::Distribution, gid::Selector)
    return push!(vi, vn, r, dist, Set([gid]))
end
function push!(vi::UntypedVarInfo, vn::VarName, r::Any, dist::Distribution, gidset::Set{Selector})
    @assert ~(vn in keys(vi)) "[push!] attempt to add an exisitng variable $(sym(vn)) ($(vn)) to VarInfo (keys=$(keys(vi))) with dist=$dist, gid=$gid"

    val = vectorize(dist, r)

    vi.metadata.idcs[vn] = length(vi.metadata.idcs) + 1
    push!(vi.metadata.vns, vn)
    l = length(vi.metadata.vals); n = length(val)
    push!(vi.metadata.ranges, l+1:l+n)
    append!(vi.metadata.vals, val)
    push!(vi.metadata.dists, dist)
    push!(vi.metadata.gids, gidset)
    push!(vi.metadata.orders, vi.num_produce[])
    push!(vi.metadata.flags["del"], false)
    push!(vi.metadata.flags["trans"], false)

    return vi
end
function push!(
            vi::TypedVarInfo,
            vn::VarName{sym},
            r::Any,
            dist::Distributions.Distribution,
            gidset::Set{Selector}
            ) where sym

    @assert ~(haskey(vi, vn)) "[push!] attempt to add an exisitng variable $(vn.sym) ($(vn)) to TypedVarInfo of syms $(syms(vi)) with dist=$dist, gid=$gidset"

    val = vectorize(dist, r)

    meta = getfield(vi.metadata, sym)
    meta.idcs[vn] = length(meta.idcs) + 1
    push!(meta.vns, vn)
    l = length(meta.vals); n = length(val)
    push!(meta.ranges, l+1:l+n)
    append!(meta.vals, val)
    push!(meta.dists, dist)
    push!(meta.gids, gidset)
    push!(meta.orders, vi.num_produce[])
    push!(meta.flags["del"], false)
    push!(meta.flags["trans"], false)

    return meta
end

"""
`setorder!(vi::VarInfo, vn::VarName, index::Int)`

Sets the `order` of `vn` in `vi` to `index`, where `order` is the number of `observe
statements run before sampling `vn`.
"""
function setorder!(vi::UntypedVarInfo, vn::VarName, index::Int)
    if vi.metadata.orders[vi.metadata.idcs[vn]] != index
        vi.metadata.orders[vi.metadata.idcs[vn]] = index
    end
    return vi
end
function setorder!(mvi::TypedVarInfo, vn::VarName{sym}, index::Int) where {sym}
    vi = getfield(mvi.metadata, sym)
    if vi.metadata.orders[vi.metadata.idcs[vn]] != index
        vi.metadata.orders[vi.metadata.idcs[vn]] = index
    end
    return mvi
end

#######################################
# Rand & replaying method for VarInfo #
#######################################

"""
`is_flagged(vi::VarInfo, vn::VarName, flag::String)`

Returns `true` if `vn` has a true value for `flag` in `vi`, and `false` otherwise.
"""
function is_flagged(vi::UntypedVarInfo, vn::VarName, flag::String)
    return vi.metadata.flags[flag][getidx(vi, vn)]
end
function is_flagged(vi::TypedVarInfo, vn::VarName{sym}, flag::String) where {sym}
    return getfield(vi.metadata, sym).flags[flag][getidx(vi, vn)]
end

"""
`unset_flag!(vi::VarInfo, vn::VarName, flag::String)`

Sets `vn`'s value for `flag` to `false` in `vi`.
"""
function unset_flag!(vi::UntypedVarInfo, vn::VarName, flag::String)
    return vi.metadata.flags[flag][getidx(vi, vn)] = false
end
function unset_flag!(vi::TypedVarInfo, vn::VarName{sym}, flag::String) where {sym}
    return getfield(vi.metadata, sym).flags[flag][getidx(vi, vn)] = false
end

"""
`set_retained_vns_del_by_spl!(vi::VarInfo, spl::Sampler)`

Sets the `"del"` flag of variables in `vi` with `order > vi.num_produce` to `true`.
"""
function set_retained_vns_del_by_spl!(vi::UntypedVarInfo, spl::Sampler)
    # Get the indices of `vns` that belong to `spl` as a vector
    gidcs = _getidcs(vi, spl)
    if vi.num_produce[] == 0
        for i = length(gidcs):-1:1
          vi.metadata.flags["del"][gidcs[i]] = true
        end
    else
        for i in 1:length(vi.metadata.orders)
            if i in gidcs && vi.metadata.orders[i] > vi.num_produce[]
                vi.metadata.flags["del"][i] = true
            end
        end
    end
    return nothing
end
function set_retained_vns_del_by_spl!(vi::TypedVarInfo, spl::Sampler)
    # Get the indices of `vns` that belong to `spl` as a NamedTuple, one entry for each symbol
    gidcs = _getidcs(vi, spl)
    return _set_retained_vns_del_by_spl!(vi.metadata, gidcs, vi.num_produce[])
end
@generated function _set_retained_vns_del_by_spl!(metadata, gidcs::NamedTuple{names}, num_produce) where {names}
    expr = Expr(:block)
    for f in names
        f_gidcs = :(gidcs.$f)
        f_orders = :(metadata.$f.orders)
        f_flags = :(metadata.$f.flags)
        push!(expr.args, quote
            # Set the flag for variables with symbol `f`
            if num_produce == 0
                for i = length($f_gidcs):-1:1
                    $f_flags["del"][$f_gidcs[i]] = true
                end
            else
                for i in 1:length($f_orders)
                    if i in $f_gidcs && $f_orders[i] > num_produce
                        $f_flags["del"][i] = true
                    end
                end
            end
        end)
    end
    return expr
end

"""
`updategid!(vi::VarInfo, vn::VarName, spl::Sampler)`

If `vn` doesn't have a sampler selector linked and `vn`'s symbol is in the space of
`spl`, this function will set `vn`'s `gid` to `Set([spl.selector])`.
"""
function updategid!(vi::AbstractVarInfo, vn::VarName, spl::Sampler)
    if ~isempty(getspace(spl.alg)) && isempty(getgid(vi, vn)) && getsym(vn) in getspace(spl.alg)
        setgid!(vi, spl.selector, vn)
    end
end

end # end of module<|MERGE_RESOLUTION|>--- conflicted
+++ resolved
@@ -189,36 +189,8 @@
     return new_vi
 end
 function VarInfo(old_vi::TypedVarInfo, spl, x::AbstractVector)
-<<<<<<< HEAD
-    md = newmetadata(old_vi.metadata, spl, x, 0)
+    md = newmetadata(old_vi.metadata, getspaceval(spl), x)
     VarInfo(md, Base.RefValue{eltype(x)}(old_vi.logp[]), Ref(old_vi.num_produce[]))
-end
-function newmetadata(metadata::NamedTuple{names}, spl, x, offset) where {names}
-    # Check if the named tuple is empty and end the recursion
-    length(names) === 0 && return ()
-    # Take the first key in the NamedTuple
-    f = names[1]
-    mdf = getfield(metadata, f)
-    syms = getspace(spl)
-    if f ∈ syms || length(syms) == 0
-        idcs = mdf.idcs
-        vns = mdf.vns
-        ranges = mdf.ranges
-        vals = x[(offset+1):(offset+length(mdf.vals))]
-        dists = mdf.dists
-        gids = mdf.gids
-        orders = mdf.orders
-        flags = mdf.flags
-        md = Metadata(idcs, vns, ranges, vals, dists, gids, orders, flags)
-	    nt = NamedTuple{(f,)}((md,))
-        return merge(nt, newmetadata(_tail(metadata), spl, x, offset+length(mdf.vals)))
-    else
-        md = getfield(metadata, f)
-	    nt = NamedTuple{(f,)}((md,))
-        return merge(nt, newmetadata(_tail(metadata), spl, x, offset))
-=======
-    md = newmetadata(old_vi.metadata, getspaceval(spl), x)
-    VarInfo(md, Base.RefValue{eltype(x)}(old_vi.logp), Ref(old_vi.num_produce))
 end
 @generated function newmetadata(metadata::NamedTuple{names}, ::Val{space}, x) where {names, space}
     exprs = []
@@ -242,7 +214,6 @@
         else
             push!(exprs, :($f = $mdf))
         end
->>>>>>> 50b2d523
     end
     length(exprs) == 0 && return :(NamedTuple())
     return :($(exprs...),)
@@ -483,30 +454,8 @@
 # Get all indices of variables belonging to SampleFromPrior:
 #   if the gid/selector of a var is an empty Set, then that var is assumed to be assigned to
 #   the SampleFromPrior sampler
-<<<<<<< HEAD
-function _getidcs(vi::UntypedVarInfo, ::SampleFromPrior)
+@inline function _getidcs(vi::UntypedVarInfo, ::SampleFromPrior)
     return filter(i -> isempty(vi.metadata.gids[i]) , 1:length(vi.metadata.gids))
-end
-# Get a NamedTuple of all the indices belonging to SampleFromPrior, one for each symbol
-function _getidcs(vi::TypedVarInfo, ::SampleFromPrior)
-    return _getidcs(vi.metadata)
-end
-@inline function _getidcs(metadata::NamedTuple{names}) where {names}
-    # Check if the `metadata` is empty to end the recursion
-    length(names) === 0 && return NamedTuple()
-    # Take the first key/symbol
-    f = names[1]
-    # Get the first symbol's metadata
-    meta = getfield(metadata, f)
-    # Get all the idcs of vns with empty gid
-    v = filter(i -> isempty(meta.gids[i]), 1:length(meta.gids))
-    # Make a single-pair NamedTuple to merge with the result of the recursion
-    nt = NamedTuple{(f,)}((v,))
-    # Recurse using the remaining of metadata
-    return merge(nt, _getidcs(_tail(metadata)))
-=======
-@inline function _getidcs(vi::UntypedVarInfo, ::SampleFromPrior)
-    return filter(i -> isempty(vi.gids[i]) , 1:length(vi.gids))
 end
 # Get a NamedTuple of all the indices belonging to SampleFromPrior, one for each symbol
 @inline function _getidcs(vi::TypedVarInfo, ::SampleFromPrior)
@@ -519,7 +468,6 @@
     end
     length(exprs) == 0 && return :(NamedTuple())
     return :($(exprs...),)
->>>>>>> 50b2d523
 end
 
 # Get all indices of variables belonging to a given sampler
@@ -530,30 +478,6 @@
     #if ~haskey(spl.info, :cache_updated) spl.info[:cache_updated] = CACHERESET end
     # Checks if cache is valid, i.e. no new pushes were made, to return the cached idcs
     # Otherwise, it recomputes the idcs and caches it
-<<<<<<< HEAD
-    if haskey(spl.info, :idcs) && (spl.info[:cache_updated] & CACHEIDCS) > 0
-        spl.info[:idcs]
-    else
-        spl.info[:cache_updated] = spl.info[:cache_updated] | CACHEIDCS
-        spl.info[:idcs] = _getidcs(vi, spl.selector, getspace(spl.alg))
-    end
-end
-function _getidcs(vi::UntypedVarInfo, s::Selector, space::Tuple)
-    filter(i -> (s in vi.metadata.gids[i] || isempty(vi.metadata.gids[i])) &&
-        (isempty(space) || in(vi.metadata.vns[i], space)), 1:length(vi.metadata.gids))
-end
-function _getidcs(vi::TypedVarInfo, s::Selector, space::Tuple)
-    return _getidcs(vi.metadata, s, space)
-end
-# Get a NamedTuple for all the indices belonging to a given selector for each symbol
-@inline function _getidcs(metadata::NamedTuple{names}, s::Selector, space::Tuple) where {names}
-    # Check if `metadata` is empty to end the recursion
-    length(names) === 0 && return NamedTuple()
-    # Take the first sybmol
-    f = names[1]
-    # Get the first symbol's metadata
-    f_meta = getfield(metadata, f)
-=======
     #if haskey(spl.info, :idcs) && (spl.info[:cache_updated] & CACHEIDCS) > 0
     #    spl.info[:idcs]
     #else
@@ -564,7 +488,7 @@
     return idcs
 end
 @inline function _getidcs(vi::UntypedVarInfo, s::Selector, ::Val{space}) where {space}
-    findinds(vi, s, Val(space))
+    findinds(vi.metadata, s, Val(space))
 end
 @inline function _getidcs(vi::TypedVarInfo, s::Selector, ::Val{space}) where {space}
     return _getidcs(vi.metadata, s, Val(space))
@@ -581,21 +505,13 @@
     return :($(exprs...),)
 end
 @inline function findinds(f_meta, s, ::Val{space}) where {space}
->>>>>>> 50b2d523
     # Get all the idcs of the vns in `space` and that belong to the selector `s`
     return filter((i) -> (s in f_meta.gids[i] || isempty(f_meta.gids[i])) &&
         (isempty(space) || in(f_meta.vns[i], space)), 1:length(f_meta.gids))
-<<<<<<< HEAD
-    # Make a single-pair NamedTuple to merge with the result of the recursion
-    nt = NamedTuple{(f,)}((v,))
-    # Recurse using the remaining of metadata
-    return merge(nt, _getidcs(_tail(metadata), s, space))
-=======
 end
 @inline function findinds(f_meta)
     # Get all the idcs of the vns
     return filter((i) -> isempty(f_meta.gids[i]), 1:length(f_meta.gids))
->>>>>>> 50b2d523
 end
 
 # Get all vns of variables belonging to spl
@@ -606,19 +522,6 @@
     return _getvns(vi.metadata, idcs)
 end
 # Get a NamedTuple for all the `vns` of indices `idcs`, one entry for each symbol
-<<<<<<< HEAD
-@inline function _getvns(metadata::NamedTuple{names}, idcs) where {names}
-    # Check if `metadata` is empty to end the recursion
-    length(names) === 0 && return NamedTuple()
-    # Take the first symbol
-    f = names[1]
-    # Get the vector of `vns` with symbol `f`
-    v = getfield(metadata, f).vns[getfield(idcs, f)]
-    # Make a single-pair NamedTuple to merge with the result of the recursion
-    nt = NamedTuple{(f,)}((v,))
-    # Recurse using the remaining of `metadata`
-    return merge(nt, _getvns(_tail(metadata), idcs))
-=======
 @generated function _getvns(metadata, idcs::NamedTuple{names}) where {names}
     exprs = []
     for f in names
@@ -626,7 +529,6 @@
     end
     length(exprs) == 0 && return :(NamedTuple())
     return :($(exprs...),)
->>>>>>> 50b2d523
 end
 
 # Get the index (in vals) ranges of all the vns of variables belonging to spl
@@ -637,43 +539,19 @@
     #    spl.info[:ranges]
     #else
         #spl.info[:cache_updated] = spl.info[:cache_updated] | CACHERANGES
-<<<<<<< HEAD
-        ranges = _getranges(vi, spl.selector, getspace(spl.alg))
-=======
         ranges = _getranges(vi, spl.selector, getspaceval(spl.alg))
->>>>>>> 50b2d523
         #spl.info[:ranges] = ranges
         return ranges
     #end
 end
 # Get the index (in vals) ranges of all the vns of variables belonging to selector `s` in `space`
-<<<<<<< HEAD
-@inline function _getranges(vi::AbstractVarInfo, s::Selector, space::Tuple=())
-    _getranges(vi, _getidcs(vi, s, space))
+@inline function _getranges(vi::AbstractVarInfo, s::Selector, ::Val{space}=Val(())) where {space}
+    _getranges(vi, _getidcs(vi, s, Val(space)))
 end
 @inline function _getranges(vi::UntypedVarInfo, idcs::Vector{Int})
     mapreduce(i -> vi.metadata.ranges[i], vcat, idcs, init=Int[])
 end
 @inline _getranges(vi::TypedVarInfo, idcs::NamedTuple) = _getranges(vi.metadata, idcs)
-@inline function _getranges(metadata::NamedTuple{names}, idcs::NamedTuple) where {names}
-    # Check if `metadata` is empty to end the recursion
-    length(names) === 0 && return NamedTuple()
-    # Take the first symbol
-    f = names[1]
-    # Collect the index ranges of all the vns with symbol `f`
-    v = mapreduce(i -> getfield(metadata, f).ranges[i], vcat, getfield(idcs, f), init=Int[])
-    # Make a single-pair NamedTuple to merge with the result of the recursion
-    nt = NamedTuple{(f,)}((v,))
-    # Recurse using the remaining of `metadata`
-    return merge(nt, _getranges(_tail(metadata), idcs))
-=======
-@inline function _getranges(vi::AbstractVarInfo, s::Selector, ::Val{space}=Val(())) where {space}
-    _getranges(vi, _getidcs(vi, s, Val(space)))
-end
-@inline function _getranges(vi::UntypedVarInfo, idcs::Vector{Int})
-    mapreduce(i -> vi.ranges[i], vcat, idcs, init=Int[])
-end
-@inline _getranges(vi::TypedVarInfo, idcs::NamedTuple) = _getranges(vi.metadata, idcs)
 
 @generated function _getranges(metadata::NamedTuple, idcs::NamedTuple{names}) where {names}
     exprs = []
@@ -685,7 +563,6 @@
 end
 @inline function findranges(f_ranges, f_idcs)
     return mapreduce(i -> f_ranges[i], vcat, f_idcs, init=Int[])
->>>>>>> 50b2d523
 end
 
 """
@@ -783,11 +660,7 @@
 Returns `true` if `vn`'s symbol is in `space` and `false` otherwise.
 """
 function in(vn::VarName, space::Tuple)::Bool
-<<<<<<< HEAD
-    if vn.sym in space
-=======
     if vn.sym in space || length(space) == 0
->>>>>>> 50b2d523
         return true
     else
         # String representation of `vn`
