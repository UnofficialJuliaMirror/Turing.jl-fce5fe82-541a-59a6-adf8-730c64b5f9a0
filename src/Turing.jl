module Turing

##############
# Dependency #
########################################################################
# NOTE: when using anything from external packages,                    #
#       let's keep the practice of explictly writing Package.something #
#       to indicate that's not implemented inside Turing.jl            #
########################################################################

using Requires, Reexport, ForwardDiff
using Bijectors, StatsFuns, SpecialFunctions
using Statistics, LinearAlgebra, ProgressMeter
using Markdown, Libtask, MacroTools
@reexport using Distributions, MCMCChains, Libtask
using Tracker: Tracker
using Zygote: Zygote

import Base: ~, ==, convert, hash, promote_rule, rand, getindex, setindex!
import Distributions: sample, Sampleable
import MCMCChains: AbstractChains, Chains

const PROGRESS = Ref(true)
function turnprogress(switch::Bool)
    @info("[Turing]: global PROGRESS is set as $switch")
    PROGRESS[] = switch
end

# Constants for caching
const CACHERESET  = 0b00
const CACHEIDCS   = 0b10
const CACHERANGES = 0b01

const DEBUG = Bool(parse(Int, get(ENV, "DEBUG_TURING", "0")))

# Include the interface. Temporary until the interface is moved
# to MCMCChains. CSP 2019-05-12
include("interface/Interface.jl")
using .Interface
import .Interface: AbstractSampler

"""
    struct Model{pvars, dvars, F, TData, TDefaults}
        f::F
        data::TData
        defaults::TDefaults
    end

A `Model` struct with parameter variables `pvars`, data variables `dvars`, inner
function `f`, `data::NamedTuple` and `defaults::NamedTuple`.
"""
struct Model{pvars,
    dvars,
    F,
    TData,
    TDefaults
} <: Sampleable{VariateForm,ValueSupport} # May need to find better types
    f::F
    data::TData
    defaults::TDefaults
end
function Model{pvars, dvars}(f::F, data::TD, defaults::TDefaults) where {pvars, dvars, F, TD, TDefaults}
    return Model{pvars, dvars, F, TD, TDefaults}(f, data, defaults)
end
get_pvars(m::Model{params}) where {params} = Tuple(params.types)
get_dvars(m::Model{params, data}) where {params, data} = Tuple(data.types)
get_defaults(m::Model) = m.defaults
@generated function in_pvars(::Val{sym}, ::Model{params}) where {sym, params}
    return sym in params.types ? :(true) : :(false)
end
@generated function in_dvars(::Val{sym}, ::Model{params, data}) where {sym, params, data}
    return sym in data.types ? :(true) : :(false)
end
(model::Model)(args...; kwargs...) = model.f(args..., model; kwargs...)
function runmodel! end
function getspace end

struct Selector
    gid :: UInt64
    tag :: Symbol # :default, :invalid, :Gibbs, :HMC, etc.
end
Selector() = Selector(time_ns(), :default)
Selector(tag::Symbol) = Selector(time_ns(), tag)
hash(s::Selector) = hash(s.gid)
==(s1::Selector, s2::Selector) = s1.gid == s2.gid

"""
Robust initialization method for model parameters in Hamiltonian samplers.
"""
struct SampleFromUniform <: AbstractSampler end
struct SampleFromPrior <: AbstractSampler end

<<<<<<< HEAD
getspace(::SampleFromPrior) = ()
getspace(::SampleFromUniform) = ()
=======
getspace(::Union{SampleFromPrior, SampleFromUniform}) = ()
getspace(::Type{<:SampleFromPrior}) = ()
getspace(::Type{<:SampleFromUniform}) = ()
>>>>>>> 50b2d523

"""
    Sampler{T}

Generic interface for implementing inference algorithms.
An implementation of an algorithm should include the following:

1. A type specifying the algorithm and its parameters, derived from InferenceAlgorithm
2. A method of `sample` function that produces results of inference, which is where actual inference happens.

Turing translates models to chunks that call the modelling functions at specified points.
The dispatch is based on the value of a `sampler` variable.
To include a new inference algorithm implements the requirements mentioned above in a separate file,
then include that file at the end of this one.
"""
mutable struct Sampler{T} <: AbstractSampler
    alg      ::  T
    info     ::  Dict{Symbol, Any} # sampler infomation
    selector ::  Selector
end
Sampler(alg) = Sampler(alg, Selector())
Sampler(alg, model::Model) = Sampler(alg, model, Selector())
Sampler(alg, model::Model, s::Selector) = Sampler(alg, s)

include("utilities/Utilities.jl")
using .Utilities
include("core/Core.jl")
using .Core
include("inference/Inference.jl")  # inference algorithms
using .Inference

# TODO: re-design `sample` interface in MCMCChains, which unify CmdStan and Turing.
#   Related: https://github.com/TuringLang/Turing.jl/issues/746
#@init @require CmdStan="593b3428-ca2f-500c-ae53-031589ec8ddd" @eval begin
#     @eval Utilities begin
#         using ..Turing.CmdStan: CmdStan, Adapt, Hmc
#         using ..Turing: HMC, HMCDA, NUTS
#         include("utilities/stan-interface.jl")
#     end
# end

@init @require LogDensityProblems="6fdf6af0-433a-55f7-b3ed-c6c6e0b8df7c" @eval Inference begin
    using ..Turing.LogDensityProblems: LogDensityProblems, AbstractLogDensityProblem, ValueGradient
    struct FunctionLogDensity{F} <: AbstractLogDensityProblem
        dimension::Int
        f::F
    end

    LogDensityProblems.dimension(ℓ::FunctionLogDensity) = ℓ.dimension

    function LogDensityProblems.logdensity(
        ::Type{ValueGradient},
        ℓ::FunctionLogDensity,
        x::AbstractVector,
    )
        return ℓ.f(x)::ValueGradient
    end
end
@init @require DynamicHMC="bbc10e6e-7c05-544b-b16e-64fede858acb" @eval Inference begin
    using ..Turing.DynamicHMC: DynamicHMC, NUTS_init_tune_mcmc
    include("inference/dynamichmc.jl")
end

# Random probability measures.
include("stdlib/distributions.jl")
include("stdlib/RandomMeasures.jl")

###########
# Exports #
###########

# Turing essentials - modelling macros and inference algorithms
export  @model,                 # modelling
        @VarName,

        MH,                     # classic sampling
        Gibbs,

        HMC,                    # Hamiltonian-like sampling
        SGLD,
        SGHMC,
        HMCDA,
        NUTS,
        DynamicNUTS,
        ANUTS,

        IS,                     # particle-based sampling
        SMC,
        CSMC,
        PG,
        PIMH,
        PMMH,
        IPMCMC,

        sample,                 # inference
        setchunksize,
        resume,

        auto_tune_chunk_size!,  # helper
        setadbackend,
        setadsafe,

        turnprogress,           # debugging

        Flat,
        FlatPos,
        BinomialLogit,
        VecBinomialLogit

end<|MERGE_RESOLUTION|>--- conflicted
+++ resolved
@@ -90,14 +90,9 @@
 struct SampleFromUniform <: AbstractSampler end
 struct SampleFromPrior <: AbstractSampler end
 
-<<<<<<< HEAD
-getspace(::SampleFromPrior) = ()
-getspace(::SampleFromUniform) = ()
-=======
 getspace(::Union{SampleFromPrior, SampleFromUniform}) = ()
 getspace(::Type{<:SampleFromPrior}) = ()
 getspace(::Type{<:SampleFromUniform}) = ()
->>>>>>> 50b2d523
 
 """
     Sampler{T}
