"""
    HMC(n_iters::Int, epsilon::Float64, tau::Int)

Hamiltonian Monte Carlo sampler.

Arguments:

- `n_iters::Int` : The number of samples to pull.
- `epsilon::Float64` : The leapfrog step size to use.
- `tau::Int` : The number of leapfrop steps to use.

Usage:

```julia
HMC(1000, 0.05, 10)
```

Example:

```julia
# Define a simple Normal model with unknown mean and variance.
@model gdemo(x) = begin
    s ~ InverseGamma(2,3)
    m ~ Normal(0, sqrt(s))
    x[1] ~ Normal(m, sqrt(s))
    x[2] ~ Normal(m, sqrt(s))
    return s, m
end

sample(gdemo([1.5, 2]), HMC(1000, 0.05, 10))
```

Tips:

- If you are receiving gradient errors when using `HMC`, try reducing the
`step_size` parameter.

```julia
# Original step_size
sample(gdemo([1.5, 2]), HMC(1000, 0.1, 10))

# Reduced step_size.
sample(gdemo([1.5, 2]), HMC(1000, 0.01, 10))
```
"""
mutable struct HMC{AD, T} <: StaticHamiltonian{AD}
    n_iters   ::  Int       # number of samples
    epsilon   ::  Float64   # leapfrog step size
    tau       ::  Int       # leapfrog step number
    space     ::  Set{T}    # sampling space, emtpy means all
end
HMC(args...) = HMC{ADBackend()}(args...)
function HMC{AD}(epsilon::Float64, tau::Int, space...) where AD
    _space = isa(space, Symbol) ? Set([space]) : Set(space)
    return HMC{AD, eltype(_space)}(1, epsilon, tau, _space)
end
function HMC{AD}(n_iters::Int, epsilon::Float64, tau::Int) where AD
    return HMC{AD, Any}(n_iters, epsilon, tau, Set())
end
function HMC{AD}(n_iters::Int, epsilon::Float64, tau::Int, space...) where AD
    _space = isa(space, Symbol) ? Set([space]) : Set(space)
    return HMC{AD, eltype(_space)}(n_iters, epsilon, tau, _space)
end

function hmc_step(θ, lj, lj_func, grad_func, H_func, ϵ, alg::HMC, momentum_sampler::Function;
                  rev_func=nothing, log_func=nothing)
    θ_new, lj_new, is_accept, τ_valid, α = _hmc_step(
        θ, lj, lj_func, grad_func, H_func, alg.tau, ϵ, momentum_sampler; rev_func=rev_func, log_func=log_func)
    return θ_new, lj_new, HMCStats(α, is_accept, ϵ, τ_valid)
end

# Below is a trick to remove the dependency of Stan by Requires.jl
# Please see https://github.com/TuringLang/Turing.jl/pull/459 for explanations
DEFAULT_ADAPT_CONF_TYPE = Nothing
STAN_DEFAULT_ADAPT_CONF = nothing

<<<<<<< HEAD
Sampler(alg::Hamiltonian) =  Sampler(alg, Dict{Symbol, Any}())
=======
Sampler(alg::Hamiltonian, s::Selector) =  Sampler(alg, nothing, s)
Sampler(alg::Hamiltonian, adapt_conf::Nothing) = Sampler(alg, adapt_conf, Selector())
function Sampler(alg::Hamiltonian, adapt_conf::Nothing, s::Selector)
    return _sampler(alg::Hamiltonian, adapt_conf, s)
end
function _sampler(alg::Hamiltonian, adapt_conf, s::Selector)
    info=Dict{Symbol, Any}()

    # For state infomation
    info[:lf_num] = 0
    info[:eval_num] = 0

    # Adapt configuration
    info[:adapt_conf] = adapt_conf

    Sampler(alg, info, s)
end
>>>>>>> 36ecbedb

function sample(model::Model, alg::Hamiltonian;
                save_state=false,                   # flag for state saving
                resume_from=nothing,                # chain to continue
                reuse_spl_n=0,                      # flag for spl re-using
                pc_type=UnitPreConditioner,         # pre-conditioner type
                adapt_conf=STAN_DEFAULT_ADAPT_CONF, # adapt configuration
                )
    spl = reuse_spl_n > 0 ?
          resume_from.info[:spl] :
<<<<<<< HEAD
          Sampler(alg)
    spl.info[:pc_type] = pc_type
    spl.info[:adapt_conf] = adapt_conf
=======
          Sampler(alg, adapt_conf)
    if resume_from != nothing
        spl.selector = resume_from.info[:spl].selector
    end
>>>>>>> 36ecbedb

    @assert isa(spl.alg, Hamiltonian) "[Turing] alg type mismatch; please use resume() to re-use spl"

    alg_str = isa(alg, HMC)   ? "HMC"   :
              isa(alg, HMCDA) ? "HMCDA" :
              isa(alg, SGHMC) ? "SGHMC" :
              isa(alg, SGLD)  ? "SGLD"  :
              isa(alg, NUTS)  ? "NUTS"  : "Hamiltonian"

    # Initialization
    time_total = zero(Float64)
    n = reuse_spl_n > 0 ?
        reuse_spl_n :
        alg.n_iters
    samples = Array{Sample}(undef, n)
    weight = 1 / n
    for i = 1:n
        samples[i] = Sample(weight, Dict{Symbol, Any}())
    end

    vi = if resume_from == nothing
        vi_ = VarInfo()
        model(vi_, SampleFromUniform())
        vi_
    else
        deepcopy(resume_from.info[:vi])
    end

    if spl.selector.tag == :default
        link!(vi, spl)
        runmodel!(model, vi, spl)
    end

    # HMC steps
    accept_his = Bool[]
    PROGRESS[] && (spl.info[:progress] = ProgressMeter.Progress(n, 1, "[$alg_str] Sampling...", 0))
    local stats
    for i = 1:n
        Turing.DEBUG && @debug "$alg_str stepping..."

        time_elapsed = @elapsed vi, stats = step(model, spl, vi, Val(i == 1))
        time_total += time_elapsed

        if stats.is_accept  # accepted => store the new predcits
            samples[i].value = Sample(vi, stats; elapsed=time_elapsed).value
        else                # rejected => store the previous predcits
            samples[i] = samples[i - 1]
        end

        push!(accept_his, stats.is_accept)
        PROGRESS[] && ProgressMeter.next!(spl.info[:progress])
    end

    println("[$alg_str] Finished with")
    println("  Running time        = $time_total;")

    if resume_from != nothing   # concat samples
        pushfirst!(samples, resume_from.info[:samples]...)
    end
    c = Chain(0.0, samples)       # wrap the result by Chain

    # TODO: @Cameron we can simplify below when we have section for MCMCChain
    fns = fieldnames(typeof(stats))
    v = get(c, [:accept_ratio, :is_accept, :n_lf_steps])
    :accept_ratio in fns && println("  alpha / sample      = $(mean(v.accept_ratio));")
    :is_accept    in fns && println("  Accept rate         = $(mean(v.is_accept));")
    :n_lf_steps   in fns && println("  #lf / sample        = $(mean(v.n_lf_steps));")
    if haskey(spl.info, :wum)
      std_str = string(spl.info[:wum].pc)
      std_str = length(std_str) >= 32 ? std_str[1:30]*"..." : std_str   # only show part of pre-cond
      println("  pre-cond. metric    = $(std_str).")
    end

    if save_state               # save state
        # Convert vi back to X if vi is required to be saved
        spl.selector.tag == :default && invlink!(vi, spl)
        c = save(c, spl, model, vi, samples)
    end
    return c
end

function step(model, spl::Sampler{<:StaticHamiltonian}, vi::VarInfo, is_first::Val{true})
    # Pre-conditioner
    # The condition below is to handle the imcompatibility of
    # new adapataion interface with adaptive sampler used in Gibbs
    # TODO: remove below when the interface is compatible with Gibbs by design
    pc = if :pc_type in keys(spl.info)
        spl.info[:pc_type](length(vi[spl]))
    else
        UnitPreConditioner()
    end
    spl.info[:wum] = NaiveCompAdapter(pc, FixedStepSize(spl.alg.epsilon))
    return vi, HMCStats(1.0, true, spl.alg.epsilon, 0)
end

function step(model, spl::Sampler{<:AdaptiveHamiltonian}, vi::VarInfo, is_first::Val{true})
<<<<<<< HEAD
    spl.alg.gid != 0 && link!(vi, spl)
    # Pre-conditioner
    # The condition below is to handle the imcompatibility of
    # new adapataion interface with adaptive sampler used in Gibbs
    # TODO: remove below when the interface is compatible with Gibbs by design
    pc = if :pc_type in keys(spl.info)
        spl.info[:pc_type](length(vi[spl]))
    else
        UnitPreConditioner()
    end
    # Dual averaging
    ϵ = find_good_eps(model, spl, vi)   # heuristically find good initial step size
    adapt_conf = if :adapt_conf in keys(spl.info)
        spl.info[:adapt_conf]
    else
        nothing
    end
    ssa = DualAveraging(spl, adapt_conf, ϵ)
    spl.info[:wum] = ThreePhaseAdapter(spl.alg.n_adapts, adapt_conf, pc, ssa)
    spl.alg.gid != 0 && invlink!(vi, spl)
    return vi, HMCStats(1.0, true, ϵ, 0)
=======
    spl.selector.tag != :default && link!(vi, spl)
    epsilon = find_good_eps(model, spl, vi) # heuristically find good initial epsilon
    dim = length(vi[spl])
    spl.info[:wum] = ThreePhaseAdapter(spl, epsilon, dim)
    spl.selector.tag != :default && invlink!(vi, spl)
    return vi, true
>>>>>>> 36ecbedb
end

function step(model, spl::Sampler{<:Hamiltonian}, vi::VarInfo, is_first::Val{false})
    # Get step size
    ϵ = getss(spl.info[:wum])
    Turing.DEBUG && @debug "current ϵ: $ϵ"

    Turing.DEBUG && @debug "X-> R..."
    if spl.selector.tag != :default
        link!(vi, spl)
        runmodel!(model, vi, spl)
    end

    grad_func = gen_grad_func(vi, spl, model)
    lj_func = gen_lj_func(vi, spl, model)
    rev_func = gen_rev_func(vi, spl)
    momentum_sampler = gen_momentum_sampler(vi, spl, spl.info[:wum].pc)
    H_func = gen_H_func(spl.info[:wum].pc)

    θ, lj = vi[spl], vi.logp

    θ_new, lj_new, stats = hmc_step(θ, lj, lj_func, grad_func, H_func, ϵ, spl.alg, momentum_sampler;
                                    rev_func=rev_func)
    α = stats.accept_ratio

    Turing.DEBUG && @debug "decide whether to accept..."
    if stats.is_accept
        vi[spl] = θ_new
        setlogp!(vi, lj_new)
    else
        vi[spl] = θ
        setlogp!(vi, lj)
    end

    if PROGRESS[] && spl.selector.tag == :default
        std_str = string(spl.info[:wum].pc)
        std_str = length(std_str) >= 32 ? std_str[1:30]*"..." : std_str
        haskey(spl.info, :progress) && ProgressMeter.update!(
            spl.info[:progress], spl.info[:progress].counter;
            showvalues = [(:ϵ, ϵ), (:α, α), (:pre_cond, std_str)],
        )
    end

    if spl.alg isa AdaptiveHamiltonian
        # vi2 = deepcopy(vi)
        # invlink!(vi2, spl)
        # adapt!(spl.info[:wum], α, vi2[spl])
        adapt!(spl.info[:wum], α, vi[spl])
    end

    Turing.DEBUG && @debug "R -> X..."
    spl.selector.tag != :default && invlink!(vi, spl)

    return vi, stats
end

function assume(spl::Sampler{<:Hamiltonian}, dist::Distribution, vn::VarName, vi::VarInfo)
    Turing.DEBUG && @debug "assuming..."
    updategid!(vi, vn, spl)
    r = vi[vn]
    # acclogp!(vi, logpdf_with_trans(dist, r, istrans(vi, vn)))
    # r
    Turing.DEBUG && @debug "dist = $dist"
    Turing.DEBUG && @debug "vn = $vn"
    Turing.DEBUG && @debug "r = $r" "typeof(r)=$(typeof(r))"
    r, logpdf_with_trans(dist, r, istrans(vi, vn))
end

function assume(spl::Sampler{<:Hamiltonian}, dists::Vector{<:Distribution}, vn::VarName, var::Any, vi::VarInfo)
    @assert length(dists) == 1 "[observe] Turing only support vectorizing i.i.d distribution"
    dist = dists[1]
    n = size(var)[end]

    vns = map(i -> copybyindex(vn, "[$i]"), 1:n)

    rs = vi[vns]  # NOTE: inside Turing the Julia conversion should be sticked to

    # acclogp!(vi, sum(logpdf_with_trans(dist, rs, istrans(vi, vns[1]))))

    if isa(dist, UnivariateDistribution) || isa(dist, MatrixDistribution)
        @assert size(var) == size(rs) "Turing.assume variable and random number dimension unmatched"
        var = rs
    elseif isa(dist, MultivariateDistribution)
        if isa(var, Vector)
            @assert length(var) == size(rs)[2] "Turing.assume variable and random number dimension unmatched"
            for i = 1:n
                var[i] = rs[:,i]
            end
        elseif isa(var, Matrix)
            @assert size(var) == size(rs) "Turing.assume variable and random number dimension unmatched"
            var = rs
        else
            error("[Turing] unsupported variable container")
        end
    end

    var, sum(logpdf_with_trans(dist, rs, istrans(vi, vns[1])))
end

observe(spl::Sampler{<:Hamiltonian}, d::Distribution, value::Any, vi::VarInfo) =
    observe(nothing, d, value, vi)

observe(spl::Sampler{<:Hamiltonian}, ds::Vector{<:Distribution}, value::Any, vi::VarInfo) =
    observe(nothing, ds, value, vi)<|MERGE_RESOLUTION|>--- conflicted
+++ resolved
@@ -74,9 +74,6 @@
 DEFAULT_ADAPT_CONF_TYPE = Nothing
 STAN_DEFAULT_ADAPT_CONF = nothing
 
-<<<<<<< HEAD
-Sampler(alg::Hamiltonian) =  Sampler(alg, Dict{Symbol, Any}())
-=======
 Sampler(alg::Hamiltonian, s::Selector) =  Sampler(alg, nothing, s)
 Sampler(alg::Hamiltonian, adapt_conf::Nothing) = Sampler(alg, adapt_conf, Selector())
 function Sampler(alg::Hamiltonian, adapt_conf::Nothing, s::Selector)
@@ -94,7 +91,6 @@
 
     Sampler(alg, info, s)
 end
->>>>>>> 36ecbedb
 
 function sample(model::Model, alg::Hamiltonian;
                 save_state=false,                   # flag for state saving
@@ -105,16 +101,10 @@
                 )
     spl = reuse_spl_n > 0 ?
           resume_from.info[:spl] :
-<<<<<<< HEAD
-          Sampler(alg)
-    spl.info[:pc_type] = pc_type
-    spl.info[:adapt_conf] = adapt_conf
-=======
           Sampler(alg, adapt_conf)
     if resume_from != nothing
         spl.selector = resume_from.info[:spl].selector
     end
->>>>>>> 36ecbedb
 
     @assert isa(spl.alg, Hamiltonian) "[Turing] alg type mismatch; please use resume() to re-use spl"
 
@@ -211,36 +201,12 @@
 end
 
 function step(model, spl::Sampler{<:AdaptiveHamiltonian}, vi::VarInfo, is_first::Val{true})
-<<<<<<< HEAD
-    spl.alg.gid != 0 && link!(vi, spl)
-    # Pre-conditioner
-    # The condition below is to handle the imcompatibility of
-    # new adapataion interface with adaptive sampler used in Gibbs
-    # TODO: remove below when the interface is compatible with Gibbs by design
-    pc = if :pc_type in keys(spl.info)
-        spl.info[:pc_type](length(vi[spl]))
-    else
-        UnitPreConditioner()
-    end
-    # Dual averaging
-    ϵ = find_good_eps(model, spl, vi)   # heuristically find good initial step size
-    adapt_conf = if :adapt_conf in keys(spl.info)
-        spl.info[:adapt_conf]
-    else
-        nothing
-    end
-    ssa = DualAveraging(spl, adapt_conf, ϵ)
-    spl.info[:wum] = ThreePhaseAdapter(spl.alg.n_adapts, adapt_conf, pc, ssa)
-    spl.alg.gid != 0 && invlink!(vi, spl)
-    return vi, HMCStats(1.0, true, ϵ, 0)
-=======
     spl.selector.tag != :default && link!(vi, spl)
     epsilon = find_good_eps(model, spl, vi) # heuristically find good initial epsilon
     dim = length(vi[spl])
     spl.info[:wum] = ThreePhaseAdapter(spl, epsilon, dim)
     spl.selector.tag != :default && invlink!(vi, spl)
     return vi, true
->>>>>>> 36ecbedb
 end
 
 function step(model, spl::Sampler{<:Hamiltonian}, vi::VarInfo, is_first::Val{false})
