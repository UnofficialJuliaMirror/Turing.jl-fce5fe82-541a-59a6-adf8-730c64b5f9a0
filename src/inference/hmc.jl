--- conflicted
+++ resolved
@@ -166,14 +166,10 @@
       println("  pre-cond. metric    = $(std_str).")
     end
 
-<<<<<<< HEAD
-
-=======
     if resume_from != nothing   # concat samples
         pushfirst!(samples, resume_from.value2...)
     end
     c = Chain(0.0, samples)       # wrap the result by Chain
->>>>>>> 7b742abb
     if save_state               # save state
         # Convert vi back to X if vi is required to be saved
         if spl.alg.gid == 0 invlink!(vi, spl) end
